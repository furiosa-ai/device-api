use std::collections::{HashMap, HashSet};
use std::ops::Deref;
use std::str::FromStr;

use nom::branch::alt;
use nom::bytes::complete::tag;
use nom::character::complete::digit1;
use nom::combinator::{all_consuming, map, map_res, opt};
use nom::sequence::{delimited, separated_pair};
use nom::Parser;

use crate::arch::Arch;
use crate::device::{CoreIdx, CoreStatus, Device, DeviceFile, DeviceMode};
use crate::error::{DeviceError, DeviceResult};

/// Describes a required set of devices for [`find_devices`][crate::find_devices].
///
/// # Examples
/// ```rust
/// use furiosa_device::DeviceConfig;
///
/// // 1 core
/// DeviceConfig::warboy().build();
///
/// // 1 core x 2
/// DeviceConfig::warboy().count(2);
///
/// // Fused 2 cores x 2
/// DeviceConfig::warboy().fused().count(2);
/// ```
///
/// See also [struct `Device`][`Device`].
#[derive(Copy, Clone, Debug, Eq, PartialEq)]
pub enum DeviceConfig {
    // TODO: Named cannot describe MultiCore yet.
    Named {
        device_id: u8,
        core_id: CoreIdConfig,
    },
    Unnamed {
        arch: Arch,
        core_num: u8,
        mode: DeviceMode,
        count: u8,
    },
}

#[derive(Copy, Clone, Debug, Eq, PartialEq)]
pub enum CoreIdConfig {
    Id(u8),
    Range(u8, u8),
}

impl CoreIdConfig {
    fn iter(&self) -> impl Iterator<Item = u8> {
        match self {
            Self::Id(id) => *id..=*id,
            Self::Range(s, e) => *s..=*e,
        }
    }
}

impl From<u8> for CoreIdConfig {
    fn from(id: u8) -> Self {
        Self::Id(id)
    }
}

impl TryFrom<(u8, u8)> for CoreIdConfig {
    type Error = nom::Err<()>;
    fn try_from(v: (u8, u8)) -> Result<Self, Self::Error> {
        if v.0 < v.1 {
            Ok(CoreIdConfig::Range(v.0, v.1))
        } else {
            Err(nom::Err::Failure(()))
        }
    }
}

impl DeviceConfig {
    /// Returns a builder associated with Warboy NPUs.
<<<<<<< HEAD
    pub fn warboy() -> DeviceConfigBuilder<Arch, NotDetermined, NotDetermined> {
        DeviceConfigBuilder {
            arch: Arch::Warboy,
            mode: NotDetermined,
            count: NotDetermined,
=======
    pub fn warboy() -> WarboyConfigBuilder {
        WarboyConfigBuilder {
            arch: Arch::Warboy,
            core_num: 1,
            mode: DeviceMode::Single,
            count: 1,
>>>>>>> df134bd6
        }
    }
}

impl Default for DeviceConfig {
    fn default() -> Self {
        DeviceConfig::warboy().fused().count(1)
    }
}

<<<<<<< HEAD
pub struct NotDetermined;

impl From<NotDetermined> for Arch {
    fn from(_: NotDetermined) -> Self {
        Arch::Warboy
    }
}

impl From<NotDetermined> for DeviceMode {
    fn from(_: NotDetermined) -> Self {
        DeviceMode::Fusion
=======
impl FromStr for DeviceConfig {
    type Err = nom::Err<()>;

    fn from_str(s: &str) -> Result<Self, Self::Err> {
        fn digit_to_u8<'a>() -> impl FnMut(&'a str) -> nom::IResult<&'a str, u8, ()> {
            map_res(digit1, |s: &str| s.parse::<u8>())
        }
        // try parsing named configs, from patterns e.g., "0:0" or "0:0-1"
        let parsed_named = all_consuming::<_, _, (), _>(separated_pair(
            digit_to_u8(),
            tag(":"),
            alt((
                map_res(
                    separated_pair(digit_to_u8(), tag("-"), digit_to_u8()),
                    CoreIdConfig::try_from,
                ),
                map(digit_to_u8(), CoreIdConfig::from),
            )),
        ))(s);

        match parsed_named {
            Ok((_, (device_id, core_id))) => Ok(DeviceConfig::Named { device_id, core_id }),
            Err(_) => {
                // try parsing unnamed configs, from patterns e.g., "warboy*1" or "warboy(1)*2"
                let (_, ((arch, mode), count)) = all_consuming(separated_pair(
                    map_res(tag("warboy"), |s: &str| s.parse::<Arch>()).and(opt(delimited(
                        tag("("),
                        digit_to_u8(),
                        tag(")"),
                    ))),
                    tag("*"),
                    digit_to_u8(),
                ))(s)?;
                let (core_num, mode) = match mode {
                    None => (0, DeviceMode::MultiCore),
                    Some(1) => (1, DeviceMode::Single),
                    // TODO: Improve below
                    Some(n) => (n, DeviceMode::Fusion),
                };

                Ok(DeviceConfig::Unnamed {
                    arch,
                    core_num,
                    mode,
                    count,
                })
            }
        }
    }
}

/// A builder struct for `DeviceConfig` with Warboy NPUs.
pub struct WarboyConfigBuilder {
    arch: Arch,
    core_num: u8,
    mode: DeviceMode,
    count: u8,
}

impl WarboyConfigBuilder {
    pub fn multicore(mut self) -> Self {
        self.core_num = 0;
        self.mode = DeviceMode::MultiCore;
        self
>>>>>>> df134bd6
    }
}

<<<<<<< HEAD
impl From<NotDetermined> for u8 {
    fn from(_: NotDetermined) -> Self {
        1
=======
    pub fn fused(mut self) -> Self {
        self.core_num = 2;
        self.mode = DeviceMode::Fusion;
        self
>>>>>>> df134bd6
    }
}

/// A builder struct for `DeviceConfig`.
pub struct DeviceConfigBuilder<A, M, C> {
    arch: A,
    mode: M,
    count: C,
}

<<<<<<< HEAD
impl<A, C> DeviceConfigBuilder<A, NotDetermined, C> {
    pub fn multicore(self) -> DeviceConfigBuilder<A, DeviceMode, C> {
        DeviceConfigBuilder {
            arch: self.arch,
            mode: DeviceMode::MultiCore,
            count: self.count,
        }
    }

    pub fn single(self) -> DeviceConfigBuilder<A, DeviceMode, C> {
        DeviceConfigBuilder {
            arch: self.arch,
            mode: DeviceMode::Single,
            count: self.count,
        }
    }

    pub fn fused(self) -> DeviceConfigBuilder<A, DeviceMode, C> {
        DeviceConfigBuilder {
            arch: self.arch,
            mode: DeviceMode::Fusion,
            count: self.count,
        }
    }
}

impl<A, M, C> DeviceConfigBuilder<A, M, C>
where
    Arch: From<A>,
    DeviceMode: From<M>,
    u8: From<C>,
{
    pub fn count(self, count: u8) -> DeviceConfig {
        let builder = DeviceConfigBuilder {
            arch: self.arch,
            mode: self.mode,
            count,
        };
        builder.build()
    }

    pub fn build(self) -> DeviceConfig {
        DeviceConfig {
            arch: Arch::from(self.arch),
            mode: DeviceMode::from(self.mode),
            count: u8::from(self.count),
=======
    pub fn count(mut self, count: u8) -> DeviceConfig {
        self.count = count;
        DeviceConfig::Unnamed {
            arch: self.arch,
            core_num: self.core_num,
            mode: self.mode,
            count: self.count,
        }
    }

    pub fn build(self) -> DeviceConfig {
        DeviceConfig::Unnamed {
            arch: self.arch,
            core_num: self.core_num,
            mode: self.mode,
            count: self.count,
>>>>>>> df134bd6
        }
    }
}

pub(crate) struct DeviceWithStatus {
    pub device: Device,
    pub statuses: HashMap<CoreIdx, CoreStatus>,
}

impl Deref for DeviceWithStatus {
    type Target = Device;

    fn deref(&self) -> &Self::Target {
        &self.device
    }
}

pub(crate) async fn expand_status(devices: Vec<Device>) -> DeviceResult<Vec<DeviceWithStatus>> {
    let mut new_devices = Vec::with_capacity(devices.len());
    for device in devices.into_iter() {
        new_devices.push(DeviceWithStatus {
            statuses: device.get_status_all().await?,
            device,
        })
    }
    Ok(new_devices)
}

pub(crate) fn find_devices_in(
    config: &DeviceConfig,
    devices: &[DeviceWithStatus],
) -> DeviceResult<Vec<DeviceFile>> {
    let mut allocated: HashMap<u8, HashSet<u8>> = HashMap::with_capacity(devices.len());

    for device in devices {
        allocated.insert(
            device.device_index(),
            device
                .statuses
                .iter()
                .filter(|(_, status)| **status != CoreStatus::Available)
                .map(|(core, _)| *core)
                .collect(),
        );
    }

    let (&config_arch, &core_num, &config_mode, &config_count) = match config {
        DeviceConfig::Named { device_id, core_id } => {
            let mut parent = None;
            for device in devices {
                if device.device_index() == *device_id {
                    parent = Some(device);
                }
            }

            if let Some(parent) = parent {
                for dev_file in parent.dev_files().iter() {
                    if dev_file
                        .core_indices()
                        .iter()
                        .copied()
                        .collect::<HashSet<u8>>()
                        == core_id.iter().collect::<HashSet<u8>>()
                    {
                        for idx in dev_file.core_indices() {
                            if allocated
                                .get(&dev_file.device_index())
                                .unwrap()
                                .contains(idx)
                            {
                                return Ok(vec![]);
                            }
                        }
                        return Ok(vec![dev_file.clone()]);
                    }
                }
            }

            return Err(DeviceError::DeviceNotFound {
                name: format!("dev_id: {:?}, core_id: {:?}", device_id, core_id),
            });
        }
        DeviceConfig::Unnamed {
            arch,
            core_num,
            mode,
            count,
        } => (arch, core_num, mode, count),
    };

    let mut found: Vec<DeviceFile> = Vec::with_capacity(config_count.into());

    'outer: for _ in 0..config_count {
        for device in devices {
            if config_arch != device.arch() {
                continue;
            }
            // early exit for multicore
            if config_mode == DeviceMode::MultiCore
                && !allocated.get(&device.device_index()).unwrap().is_empty()
            {
                continue;
            }

            'inner: for dev_file in device
                .dev_files()
                .iter()
                .filter(|d| d.mode() == config_mode && d.core_indices().len() as u8 == core_num)
            {
                for idx in dev_file.core_indices() {
                    if allocated.get(&device.device_index()).unwrap().contains(idx) {
                        continue 'inner;
                    }
                }
                // this dev_file is suitable
                found.push(dev_file.clone());

                let used = allocated.get_mut(&device.device_index()).unwrap();
                used.extend(dev_file.core_indices());
                if dev_file.is_multicore() {
                    used.extend(device.cores());
                }
                continue 'outer;
            }
        }
        return Ok(vec![]);
    }

    Ok(found)
}

#[cfg(test)]
mod tests {
    use crate::list::list_devices_with;

    use super::*;

    #[tokio::test]
    async fn test_find_devices() -> DeviceResult<()> {
        // test directory contains 2 warboy NPUs
        let devices = list_devices_with("test_data/test-0/dev", "test_data/test-0/sys").await?;
        let devices_with_statuses = expand_status(devices).await?;

        // try lookup 4 different single cores
        let config = DeviceConfig::warboy().single().count(4);
        let found = find_devices_in(&config, &devices_with_statuses)?;
        assert_eq!(found.len(), 4);
        assert_eq!(found[0].filename(), "npu0pe0");
        assert_eq!(found[1].filename(), "npu0pe1");
        assert_eq!(found[2].filename(), "npu1pe0");
        assert_eq!(found[3].filename(), "npu1pe1");

        // looking for 5 different cores should fail
        let config = DeviceConfig::warboy().single().count(5);
        let found = find_devices_in(&config, &devices_with_statuses)?;
        assert_eq!(found, vec![]);

        // try lookup 2 different fused cores
        let config = DeviceConfig::warboy().fused().count(2);
        let found = find_devices_in(&config, &devices_with_statuses)?;
        assert_eq!(found.len(), 2);
        assert_eq!(found[0].filename(), "npu0pe0-1");
        assert_eq!(found[1].filename(), "npu1pe0-1");

        // looking for 3 different fused cores should fail
        let config = DeviceConfig::warboy().fused().count(3);
        let found = find_devices_in(&config, &devices_with_statuses)?;
        assert_eq!(found, vec![]);

        Ok(())
    }

    #[test]
    fn test_config_from_named_text_repr() -> Result<(), nom::Err<()>> {
        assert!("0".parse::<DeviceConfig>().is_err());
        assert!("0:".parse::<DeviceConfig>().is_err());
        assert!(":0".parse::<DeviceConfig>().is_err());
        assert!("0:0-1-".parse::<DeviceConfig>().is_err());
        assert!("0:1-0".parse::<DeviceConfig>().is_err());

        assert_eq!(
            "0:0".parse::<DeviceConfig>(),
            Ok(DeviceConfig::Named {
                device_id: 0,
                core_id: CoreIdConfig::Id(0)
            })
        );
        assert_eq!(
            "0:1".parse::<DeviceConfig>(),
            Ok(DeviceConfig::Named {
                device_id: 0,
                core_id: CoreIdConfig::Id(1)
            })
        );
        assert_eq!(
            "1:1".parse::<DeviceConfig>(),
            Ok(DeviceConfig::Named {
                device_id: 1,
                core_id: CoreIdConfig::Id(1)
            })
        );
        assert_eq!(
            "0:0-1".parse::<DeviceConfig>(),
            Ok(DeviceConfig::Named {
                device_id: 0,
                core_id: CoreIdConfig::Range(0, 1)
            })
        );

        Ok(())
    }

    #[test]
    fn test_config_from_unnamed_text_repr() -> Result<(), nom::Err<()>> {
        assert!("warboy".parse::<DeviceConfig>().is_err());
        assert!("warboy*".parse::<DeviceConfig>().is_err());
        assert!("*1".parse::<DeviceConfig>().is_err());
        assert!("some_npu*10".parse::<DeviceConfig>().is_err());
        assert!("warboy(2*10".parse::<DeviceConfig>().is_err());
        assert_eq!(
            "warboy(1)*2".parse::<DeviceConfig>(),
            Ok(DeviceConfig::Unnamed {
                arch: Arch::Warboy,
                core_num: 1,
                mode: DeviceMode::Single,
                count: 2
            })
        );
        assert_eq!(
            "warboy(2)*4".parse::<DeviceConfig>(),
            Ok(DeviceConfig::Unnamed {
                arch: Arch::Warboy,
                core_num: 2,
                mode: DeviceMode::Fusion,
                count: 4
            })
        );
        assert_eq!(
            "warboy*12".parse::<DeviceConfig>(),
            Ok(DeviceConfig::Unnamed {
                arch: Arch::Warboy,
                core_num: 0,
                mode: DeviceMode::MultiCore,
                count: 12
            })
        );
        // assert!("npu*10".parse::<DeviceConfig>().is_ok());

        Ok(())
    }
}<|MERGE_RESOLUTION|>--- conflicted
+++ resolved
@@ -79,20 +79,11 @@
 
 impl DeviceConfig {
     /// Returns a builder associated with Warboy NPUs.
-<<<<<<< HEAD
     pub fn warboy() -> DeviceConfigBuilder<Arch, NotDetermined, NotDetermined> {
         DeviceConfigBuilder {
             arch: Arch::Warboy,
             mode: NotDetermined,
             count: NotDetermined,
-=======
-    pub fn warboy() -> WarboyConfigBuilder {
-        WarboyConfigBuilder {
-            arch: Arch::Warboy,
-            core_num: 1,
-            mode: DeviceMode::Single,
-            count: 1,
->>>>>>> df134bd6
         }
     }
 }
@@ -103,7 +94,6 @@
     }
 }
 
-<<<<<<< HEAD
 pub struct NotDetermined;
 
 impl From<NotDetermined> for Arch {
@@ -112,10 +102,6 @@
     }
 }
 
-impl From<NotDetermined> for DeviceMode {
-    fn from(_: NotDetermined) -> Self {
-        DeviceMode::Fusion
-=======
 impl FromStr for DeviceConfig {
     type Err = nom::Err<()>;
 
@@ -167,33 +153,15 @@
     }
 }
 
-/// A builder struct for `DeviceConfig` with Warboy NPUs.
-pub struct WarboyConfigBuilder {
-    arch: Arch,
-    core_num: u8,
-    mode: DeviceMode,
-    count: u8,
-}
-
-impl WarboyConfigBuilder {
-    pub fn multicore(mut self) -> Self {
-        self.core_num = 0;
-        self.mode = DeviceMode::MultiCore;
-        self
->>>>>>> df134bd6
-    }
-}
-
-<<<<<<< HEAD
+impl From<NotDetermined> for (DeviceMode, u8) {
+    fn from(_: NotDetermined) -> Self {
+        (DeviceMode::Fusion, 2)
+    }
+}
+
 impl From<NotDetermined> for u8 {
     fn from(_: NotDetermined) -> Self {
         1
-=======
-    pub fn fused(mut self) -> Self {
-        self.core_num = 2;
-        self.mode = DeviceMode::Fusion;
-        self
->>>>>>> df134bd6
     }
 }
 
@@ -204,28 +172,27 @@
     count: C,
 }
 
-<<<<<<< HEAD
 impl<A, C> DeviceConfigBuilder<A, NotDetermined, C> {
-    pub fn multicore(self) -> DeviceConfigBuilder<A, DeviceMode, C> {
+    pub fn multicore(self) -> DeviceConfigBuilder<A, (DeviceMode, u8), C> {
         DeviceConfigBuilder {
             arch: self.arch,
-            mode: DeviceMode::MultiCore,
+            mode: (DeviceMode::MultiCore, 0),
             count: self.count,
         }
     }
 
-    pub fn single(self) -> DeviceConfigBuilder<A, DeviceMode, C> {
+    pub fn single(self) -> DeviceConfigBuilder<A, (DeviceMode, u8), C> {
         DeviceConfigBuilder {
             arch: self.arch,
-            mode: DeviceMode::Single,
+            mode: (DeviceMode::Single, 1),
             count: self.count,
         }
     }
 
-    pub fn fused(self) -> DeviceConfigBuilder<A, DeviceMode, C> {
+    pub fn fused(self) -> DeviceConfigBuilder<A, (DeviceMode, u8), C> {
         DeviceConfigBuilder {
             arch: self.arch,
-            mode: DeviceMode::Fusion,
+            mode: (DeviceMode::Fusion, 2),
             count: self.count,
         }
     }
@@ -234,7 +201,7 @@
 impl<A, M, C> DeviceConfigBuilder<A, M, C>
 where
     Arch: From<A>,
-    DeviceMode: From<M>,
+    (DeviceMode, u8): From<M>,
     u8: From<C>,
 {
     pub fn count(self, count: u8) -> DeviceConfig {
@@ -247,28 +214,12 @@
     }
 
     pub fn build(self) -> DeviceConfig {
-        DeviceConfig {
+        let (mode, core_num) = <(DeviceMode, u8)>::from(self.mode);
+        DeviceConfig::Unnamed {
             arch: Arch::from(self.arch),
-            mode: DeviceMode::from(self.mode),
+            core_num,
+            mode,
             count: u8::from(self.count),
-=======
-    pub fn count(mut self, count: u8) -> DeviceConfig {
-        self.count = count;
-        DeviceConfig::Unnamed {
-            arch: self.arch,
-            core_num: self.core_num,
-            mode: self.mode,
-            count: self.count,
-        }
-    }
-
-    pub fn build(self) -> DeviceConfig {
-        DeviceConfig::Unnamed {
-            arch: self.arch,
-            core_num: self.core_num,
-            mode: self.mode,
-            count: self.count,
->>>>>>> df134bd6
         }
     }
 }
