<<<<<<< HEAD
//! A set of APIs to list and retrieve information of FuriosaAI's NPU devices.
//! To learn more about FuriosaAI's NPU, please visit <https://furiosa.ai>.
//!
//! # Before you start
//!
//! This crate requires FuriosaAI's NPU device and its kernel driver. Currently, FuriosaAI offers
//! NPU devices for only users who register Early Access Program (EAP). Please contact
//! <contact@furiosa.ai> to learn how to start the EAP. You can also refer to
//! [Driver, Firmware, and Runtime Installation](https://furiosa-ai.github.io/docs/latest/en/software/installation.html)
//! to learn the kernel driver installation.
//!
//! # Usage
//!
//! Add this to your 'Cargo.toml':
//! ```toml
//! [dependencies]
//! furiosa_device = "0.1"
//! ```
//!
//! ## Listing devices from the system
//!
//! The current implementation mainly offers two APIs, namely
//! [`list_devices`] and [`find_devices`].
//!
//! 1. [`list_devices`] enumerates all Furiosa NPU devices in the system.
//! One can simply call as below:
//! ```rust,ignore
//! let devices = list_devices().await?;
//! ```
//!
//! [Struct `Device`][`Device`] offers methods for further information of each
//! device.
//!
//! 2. If you have a desired configuration, call [`find_devices`] with your device configuration
//! described by a [`DeviceConfig`]. [`find_devices`] will return a list of
//! [`DeviceFile`]s if there are matched devices.
//! ```rust,ignore
//! // Find two Warboy devices, fused.
//! let config = DeviceConfig::warboy().fused().count(2);
//! let dev_files = find_devices(&config).await?;
//! ```
//!
//! 3. In case you have prior knowledge on the system and want to pick out a
//! device with specific name, use [`get_device`].
//! ```rust,ignore
//! let device = furiosa_device::get_device("npu0pe0").await?;
//! ```

// Allows displaying feature flags in the documentation.
#![cfg_attr(docsrs, feature(doc_cfg))]

=======
>>>>>>> 1e6efed3
pub use crate::arch::Arch;
pub use crate::device::{CoreStatus, Device, DeviceFile, DeviceMode};
pub use crate::error::{DeviceError, DeviceResult};
pub use crate::find::{DeviceConfig, WarboyConfigBuilder};
use crate::find::{expand_status, find_devices_in};
use crate::list::list_devices_with;

mod arch;
#[cfg(feature = "blocking")]
#[cfg_attr(docsrs, doc(cfg(feature = "blocking")))]
pub mod blocking;
mod devfs;
mod device;
mod error;
mod find;
mod list;
mod status;
mod sysfs;

/// List all Furiosa NPU devices in the system.
///
/// See the [crate-level documentation](crate).
pub async fn list_devices() -> DeviceResult<Vec<Device>> {
    list_devices_with("/dev", "/sys").await
}

/// Find a set of devices with specific configuration.
///
/// # Arguments
///
/// * `config` - DeviceConfig
///
/// See the [crate-level documentation](crate).
pub async fn find_devices(config: &DeviceConfig) -> DeviceResult<Vec<DeviceFile>> {
    let devices = expand_status(list_devices().await?).await?;
    find_devices_in(config, &devices)
}

/// Return a specific device if it exists.
///
/// # Arguments
///
/// * `device_name` - A device name (e.g., npu0, npu0pe0, npu0pe0-1)
///
/// See the [crate-level documentation](crate).
pub async fn get_device<S: AsRef<str>>(device_name: S) -> DeviceResult<DeviceFile> {
    get_device_with("/dev", device_name.as_ref()).await
}

pub(crate) async fn get_device_with(devfs: &str, device_name: &str) -> DeviceResult<DeviceFile> {
    let path = devfs::path(devfs, device_name);
    if !path.exists() {
        return Err(DeviceError::DeviceNotFound {
            name: device_name.to_string(),
        });
    }

    let file = tokio::fs::File::open(&path).await?;
    if !devfs::is_character_device(file.metadata().await?.file_type()) {
        return Err(DeviceError::invalid_device_file(path.display()));
    }

    devfs::parse_indices(path.file_name().expect("not a file").to_string_lossy())?;

    DeviceFile::try_from(&path)
}<|MERGE_RESOLUTION|>--- conflicted
+++ resolved
@@ -1,4 +1,3 @@
-<<<<<<< HEAD
 //! A set of APIs to list and retrieve information of FuriosaAI's NPU devices.
 //! To learn more about FuriosaAI's NPU, please visit <https://furiosa.ai>.
 //!
@@ -50,13 +49,11 @@
 // Allows displaying feature flags in the documentation.
 #![cfg_attr(docsrs, feature(doc_cfg))]
 
-=======
->>>>>>> 1e6efed3
 pub use crate::arch::Arch;
 pub use crate::device::{CoreStatus, Device, DeviceFile, DeviceMode};
 pub use crate::error::{DeviceError, DeviceResult};
+use crate::find::{expand_status, find_devices_in};
 pub use crate::find::{DeviceConfig, WarboyConfigBuilder};
-use crate::find::{expand_status, find_devices_in};
 use crate::list::list_devices_with;
 
 mod arch;
